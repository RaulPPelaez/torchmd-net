import torch
from torchmdnet.priors.base import BasePrior
from torchmdnet.models.utils import OptimizedDistance, scatter
from typing import Optional, Dict

class Coulomb(BasePrior):
    """This class implements a Coulomb potential, scaled by :math:`\\textrm{erf}(\\textrm{alpha}*r)` to reduce its
    effect at short distances.

    Parameters
    ----------
    alpha : float
        Scaling factor for the error function.
    max_num_neighbors : int
        Maximum number of neighbors per atom allowed.
    distance_scale : float, optional
        Factor to multiply with coordinates in the dataset to convert them to meters.
    energy_scale : float, optional
        Factor to multiply with energies in the dataset to convert them to Joules (*not* J/mol).
    dataset : Dataset
        Dataset object.

<<<<<<< HEAD
    distance_scale: multiply by this factor to convert coordinates stored in the dataset to meters
    energy_scale: multiply by this factor to convert energies stored in the dataset to Joules (*not* J/mol)
    initial_box: the initial box size, in nanometers
=======
    Notes
    -----
    The Dataset used with this class must include a `partial_charges` field for each sample, and provide
    `distance_scale` and `energy_scale` attributes if they are not explicitly passed as arguments.
>>>>>>> be6a2142
    """
    def __init__(self, alpha, max_num_neighbors, distance_scale=None, energy_scale=None, box_vecs=None, dataset=None):
        super(Coulomb, self).__init__()
        if distance_scale is None:
            distance_scale = dataset.distance_scale
        if energy_scale is None:
            energy_scale = dataset.energy_scale
        self.distance = OptimizedDistance(0, torch.inf, max_num_pairs=-max_num_neighbors)
        self.alpha = alpha
        self.max_num_neighbors = max_num_neighbors
        self.distance_scale = float(distance_scale)
        self.energy_scale = float(energy_scale)
        self.initial_box = box_vecs
    def get_init_args(self):
        return {'alpha': self.alpha,
                'max_num_neighbors': self.max_num_neighbors,
                'distance_scale': self.distance_scale,
                'energy_scale': self.energy_scale,
                'initial_box': self.initial_box}

    def reset_parameters(self):
        pass

    def post_reduce(self, y, z, pos, batch, box: Optional[torch.Tensor] = None, extra_args: Optional[Dict[str, torch.Tensor]] = None):
        # Convert to nm and calculate distance.
        x = 1e9*self.distance_scale*pos
        alpha = self.alpha/(1e9*self.distance_scale)
        box = box if box is not None else self.initial_box
        edge_index, distance, _ = self.distance(x, batch, box=box)

        # Compute the energy, converting to the dataset's units.  Multiply by 0.5 because every atom pair
        # appears twice.
        q = extra_args['partial_charges'][edge_index]
        energy = torch.erf(alpha*distance)*q[0]*q[1]/distance
        energy = 0.5*(2.30707e-28/self.energy_scale/self.distance_scale)*scatter(energy, batch[edge_index[0]], dim=0, reduce="sum")
        energy = energy.reshape(y.shape)
        return y + energy<|MERGE_RESOLUTION|>--- conflicted
+++ resolved
@@ -17,19 +17,15 @@
         Factor to multiply with coordinates in the dataset to convert them to meters.
     energy_scale : float, optional
         Factor to multiply with energies in the dataset to convert them to Joules (*not* J/mol).
+    box_vecs : torch.Tensor, optional
+        Initial box vectors for periodic boundary conditions. If None, no periodic boundary conditions are used.
     dataset : Dataset
         Dataset object.
 
-<<<<<<< HEAD
-    distance_scale: multiply by this factor to convert coordinates stored in the dataset to meters
-    energy_scale: multiply by this factor to convert energies stored in the dataset to Joules (*not* J/mol)
-    initial_box: the initial box size, in nanometers
-=======
     Notes
     -----
     The Dataset used with this class must include a `partial_charges` field for each sample, and provide
     `distance_scale` and `energy_scale` attributes if they are not explicitly passed as arguments.
->>>>>>> be6a2142
     """
     def __init__(self, alpha, max_num_neighbors, distance_scale=None, energy_scale=None, box_vecs=None, dataset=None):
         super(Coulomb, self).__init__()
@@ -54,6 +50,28 @@
         pass
 
     def post_reduce(self, y, z, pos, batch, box: Optional[torch.Tensor] = None, extra_args: Optional[Dict[str, torch.Tensor]] = None):
+        """ Compute the Coulomb energy for each sample in a batch.
+
+        Parameters
+        ----------
+        y : torch.Tensor
+            Tensor of shape (batch_size, 1) containing the energies of each sample in the batch.
+        z : torch.Tensor
+            Tensor of shape (num_atoms,) containing the atom types for each atom in the batch.
+        pos : torch.Tensor
+            Tensor of shape (num_atoms, 3) containing the positions of each atom in the batch.
+        batch : torch.Tensor
+            Tensor of shape (num_atoms,) containing the batch index for each atom in the batch.
+        box : torch.Tensor, optional
+            Tensor of shape (3, 3) containing the box vectors for the batch. If None, use the initial box vectors.
+        extra_args : dict, optional
+            Dictionary of extra arguments. Must contain a `partial_charges` field.
+
+        Returns
+        -------
+        torch.Tensor
+            Tensor of shape (batch_size, 1) containing the energies of each sample in the batch.
+        """
         # Convert to nm and calculate distance.
         x = 1e9*self.distance_scale*pos
         alpha = self.alpha/(1e9*self.distance_scale)
