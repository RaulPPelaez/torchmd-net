import torch
from typing import Optional, Tuple
from torch import Tensor, nn
from torchmdnet.models.utils import (
    CosineCutoff,
    OptimizedDistance,
    rbf_class_mapping,
    act_class_mapping,
)

torch.set_float32_matmul_precision("high")
torch.backends.cuda.matmul.allow_tf32 = True

def _vector_to_skewtensor(vector):
    """Creates a skew-symmetric tensor from a vector."""
    batch_size = vector.size(0)
    zero = torch.zeros(batch_size, device=vector.device, dtype=vector.dtype)
    tensor = torch.stack(
        (
            zero,
            -vector[:, 2],
            vector[:, 1],
            vector[:, 2],
            zero,
            -vector[:, 0],
            -vector[:, 1],
            vector[:, 0],
            zero,
        ),
        dim=1,
    )
    tensor = tensor.view(-1, 3, 3)
    return tensor.squeeze(0)

def _vector_to_symtensor(vector):
    """Creates a symmetric traceless tensor from the outer product of a vector with itself."""
    tensor = torch.matmul(vector.unsqueeze(-1), vector.unsqueeze(-2))
    I = (tensor.diagonal(offset=0, dim1=-1, dim2=-2)).mean(-1)[
        ..., None, None
    ] * torch.eye(3, 3, device=tensor.device, dtype=tensor.dtype)
    S = 0.5 * (tensor + tensor.transpose(-2, -1)) - I
    return S

def _decompose_tensor(tensor):
    """Full tensor decomposition into irreducible components."""
    I = (tensor.diagonal(offset=0, dim1=-1, dim2=-2)).mean(-1)[
        ..., None, None
    ] * torch.eye(3, 3, device=tensor.device, dtype=tensor.dtype)
    A = 0.5 * (tensor - tensor.transpose(-2, -1))
    S = 0.5 * (tensor + tensor.transpose(-2, -1)) - I
    return I, A, S

<<<<<<< HEAD
def _new_radial_tensor(I, A, S, f_I, f_A, f_S):
    """Creates new tensors by multiplying invariant features to irreducible components."""
    I = f_I[..., None, None] * I
    A = f_A[..., None, None] * A
    S = f_S[..., None, None] * S
    return I, A, S

def _tensor_norm(tensor):
    """Computes Frobenius norm."""
=======

# Computes Frobenius norm
def tensor_norm(tensor):
>>>>>>> a67ac802
    return (tensor**2).sum((-2, -1))

class TensorNet(nn.Module):
    r"""TensorNet's architecture.
    From TensorNet: Cartesian Tensor Representations for Efficient Learning of Molecular Potentials; G. Simeon and G. de Fabritiis.

    Args:
        hidden_channels (int, optional): Hidden embedding size.
            (default: :obj:`128`)
        num_layers (int, optional): The number of interaction layers.
            (default: :obj:`2`)
        num_rbf (int, optional): The number of radial basis functions :math:`\mu`.
            (default: :obj:`32`)
        rbf_type (string, optional): The type of radial basis function to use.
            (default: :obj:`"expnorm"`)
        trainable_rbf (bool, optional): Whether to train RBF parameters with
            backpropagation. (default: :obj:`False`)
        activation (string, optional): The type of activation function to use.
            (default: :obj:`"silu"`)
        cutoff_lower (float, optional): Lower cutoff distance for interatomic interactions.
            (default: :obj:`0.0`)
        cutoff_upper (float, optional): Upper cutoff distance for interatomic interactions.
            (default: :obj:`4.5`)
        max_z (int, optional): Maximum atomic number. Used for initializing embeddings.
            (default: :obj:`128`)
        max_num_neighbors (int, optional): Maximum number of neighbors to return for a
            given node/atom when constructing the molecular graph during forward passes.
            (default: :obj:`64`)
        equivariance_invariance_group (string, optional): Group under whose action on input
            positions internal tensor features will be equivariant and scalar predictions
            will be invariant. O(3) or SO(3).
            (default :obj:`"O(3)"`)
        static_shapes (bool, optional): Whether to enforce static shapes.
            Makes the model CUDA-graph compatible.
            (default: :obj:`True`)
    """

    def __init__(
        self,
        hidden_channels=128,
        num_layers=2,
        num_rbf=32,
        rbf_type="expnorm",
        trainable_rbf=False,
        activation="silu",
        cutoff_lower=0,
        cutoff_upper=4.5,
        max_num_neighbors=64,
        max_z=128,
        equivariance_invariance_group="O(3)",
        static_shapes=True,
        dtype=torch.float32,
    ):
        super(TensorNet, self).__init__()

        assert rbf_type in rbf_class_mapping, (
            f'Unknown RBF type "{rbf_type}". '
            f'Choose from {", ".join(rbf_class_mapping.keys())}.'
        )
        assert activation in act_class_mapping, (
            f'Unknown activation function "{activation}". '
            f'Choose from {", ".join(act_class_mapping.keys())}.'
        )

        assert equivariance_invariance_group in ["O(3)", "SO(3)"], (
            f'Unknown group "{equivariance_invariance_group}". '
            f"Choose O(3) or SO(3)."
        )
        self.hidden_channels = hidden_channels
        self.equivariance_invariance_group = equivariance_invariance_group
        self.num_layers = num_layers
        self.num_rbf = num_rbf
        self.rbf_type = rbf_type
        self.activation = activation
        self.cutoff_lower = cutoff_lower
        self.cutoff_upper = cutoff_upper
        act_class = act_class_mapping[activation]
        self.distance_expansion = rbf_class_mapping[rbf_type](
            cutoff_lower, cutoff_upper, num_rbf, trainable_rbf
        )
        self.tensor_embedding = TensorEmbedding(
            hidden_channels,
            num_rbf,
            act_class,
            cutoff_lower,
            cutoff_upper,
            trainable_rbf,
            max_z,
            dtype,
        )

        self.layers = nn.ModuleList()
        if num_layers != 0:
            for _ in range(num_layers):
                self.layers.append(
                    Interaction(
                        num_rbf,
                        hidden_channels,
                        act_class,
                        cutoff_lower,
                        cutoff_upper,
                        equivariance_invariance_group,
                        dtype,
                    )
                )
        self.linear = nn.Linear(3 * hidden_channels, hidden_channels, dtype=dtype)
        self.out_norm = nn.LayerNorm(3 * hidden_channels, dtype=dtype)
        self.act = act_class()
        # Resize to fit set to false ensures Distance returns a statically-shaped tensor of size max_num_pairs=pos.size*max_num_neigbors
        # negative max_num_pairs argument means "per particle"
        # long_edge_index set to False saves memory and spares some kernel launches by keeping neighbor indices as int32.
        self.static_shapes = static_shapes
        self.distance = OptimizedDistance(
            cutoff_lower,
            cutoff_upper,
            max_num_pairs=-max_num_neighbors,
            return_vecs=True,
            loop=True,
            check_errors=False,
            resize_to_fit=not self.static_shapes,
            long_edge_index=True,
        )

        self.reset_parameters()

    def reset_parameters(self):
        self.tensor_embedding.reset_parameters()
        for layer in self.layers:
            layer.reset_parameters()
        self.linear.reset_parameters()
        self.out_norm.reset_parameters()

    def forward(
        self,
        z: Tensor,
        pos: Tensor,
        batch: Tensor,
        q: Optional[Tensor] = None,
        s: Optional[Tensor] = None,
    ) -> Tuple[Tensor, Optional[Tensor], Tensor, Tensor, Tensor]:
        # Obtain graph, with distances and relative position vectors
        edge_index, edge_weight, edge_vec = self.distance(pos, batch)
        # This assert convinces TorchScript that edge_vec is a Tensor and not an Optional[Tensor]
        assert (
            edge_vec is not None
        ), "Distance module did not return directional information"
        # Distance module returns -1 for non-existing edges, to avoid having to resize the tensors when we want to ensure static shapes (for CUDA graphs) we make all non-existing edges pertain to a ghost atom
        # Total charge q is a molecule-wise property. We transform it into an atom-wise property, with all atoms belonging to the same molecule being assigned the same charge q
        if q is None:
            q = torch.zeros_like(z, device=z.device, dtype=z.dtype)
        else:
            q = q[batch]
        zp = z
        if self.static_shapes:
            mask = (edge_index[0] < 0).unsqueeze(0).expand_as(edge_index)
            zp = torch.cat((z, torch.zeros(1, device=z.device, dtype=z.dtype)), dim=0)
            q = torch.cat((q, torch.zeros(1, device=q.device, dtype=q.dtype)), dim=0)
            # I trick the model into thinking that the masked edges pertain to the extra atom
            # WARNING: This can hurt performance if max_num_pairs >> actual_num_pairs
            edge_index = edge_index.masked_fill(mask, z.shape[0])
            edge_weight = edge_weight.masked_fill(mask[0], 0)
            edge_vec = edge_vec.masked_fill(mask[0].unsqueeze(-1).expand_as(edge_vec), 0)
        edge_attr = self.distance_expansion(edge_weight)
        mask = edge_index[0] == edge_index[1]
        # Normalizing edge vectors by their length can result in NaNs, breaking Autograd.
        # I avoid dividing by zero by setting the weight of self edges and self loops to 1
        edge_vec = edge_vec / edge_weight.masked_fill(mask, 1).unsqueeze(1)
        X = self.tensor_embedding(zp, edge_index, edge_weight, edge_vec, edge_attr)
        for layer in self.layers:
<<<<<<< HEAD
            X = layer(X, edge_index, edge_weight, edge_attr)
        I, A, S = _decompose_tensor(X)
        x = torch.cat((_tensor_norm(I), _tensor_norm(A), _tensor_norm(S)), dim=-1)
=======
            X = layer(X, edge_index, edge_weight, edge_attr, q)
        I, A, S = decompose_tensor(X)
        x = torch.cat((tensor_norm(I), tensor_norm(A), tensor_norm(S)), dim=-1)
>>>>>>> a67ac802
        x = self.out_norm(x)
        x = self.act(self.linear((x)))
        # # Remove the extra atom
        if self.static_shapes:
            x = x[:-1]
        return x, None, z, pos, batch


class TensorEmbedding(nn.Module):
    """Tensor embedding layer.

    :meta private:
    """
    def __init__(
        self,
        hidden_channels,
        num_rbf,
        activation,
        cutoff_lower,
        cutoff_upper,
        trainable_rbf=False,
        max_z=128,
        dtype=torch.float32,
    ):
        super(TensorEmbedding, self).__init__()

        self.hidden_channels = hidden_channels
        self.distance_proj1 = nn.Linear(num_rbf, hidden_channels, dtype=dtype)
        self.distance_proj2 = nn.Linear(num_rbf, hidden_channels, dtype=dtype)
        self.distance_proj3 = nn.Linear(num_rbf, hidden_channels, dtype=dtype)
        self.cutoff = CosineCutoff(cutoff_lower, cutoff_upper)
        self.max_z = max_z
        self.emb = nn.Embedding(max_z, hidden_channels, dtype=dtype)
        self.emb2 = nn.Linear(2 * hidden_channels, hidden_channels, dtype=dtype)
        self.act = activation()
        self.linears_tensor = nn.ModuleList()
        for _ in range(3):
            self.linears_tensor.append(
                nn.Linear(hidden_channels, hidden_channels, bias=False)
            )
        self.linears_scalar = nn.ModuleList()
        self.linears_scalar.append(
            nn.Linear(hidden_channels, 2 * hidden_channels, bias=True, dtype=dtype)
        )
        self.linears_scalar.append(
            nn.Linear(2 * hidden_channels, 3 * hidden_channels, bias=True, dtype=dtype)
        )
        self.init_norm = nn.LayerNorm(hidden_channels, dtype=dtype)
        self.reset_parameters()

    def reset_parameters(self):
        self.distance_proj1.reset_parameters()
        self.distance_proj2.reset_parameters()
        self.distance_proj3.reset_parameters()
        self.emb.reset_parameters()
        self.emb2.reset_parameters()
        for linear in self.linears_tensor:
            linear.reset_parameters()
        for linear in self.linears_scalar:
            linear.reset_parameters()
        self.init_norm.reset_parameters()

    def _get_atomic_number_message(self, z: Tensor, edge_index: Tensor) -> Tensor:
        Z = self.emb(z)
        Zij = self.emb2(
            Z.index_select(0, edge_index.t().reshape(-1)).view(
                -1, self.hidden_channels * 2
            )
        )[..., None, None]
        return Zij

    def _get_tensor_messages(
        self, Zij: Tensor, edge_weight: Tensor, edge_vec_norm: Tensor, edge_attr: Tensor
    ) -> Tuple[Tensor, Tensor, Tensor]:
        C = self.cutoff(edge_weight).reshape(-1, 1, 1, 1) * Zij
        eye = torch.eye(3, 3, device=edge_vec_norm.device, dtype=edge_vec_norm.dtype)[
            None, None, ...
        ]
        Iij = self.distance_proj1(edge_attr)[..., None, None] * C * eye
        Aij = (
            self.distance_proj2(edge_attr)[..., None, None]
            * C
            * vector_to_skewtensor(edge_vec_norm)[..., None, :, :]
        )
        Sij = (
            self.distance_proj3(edge_attr)[..., None, None]
            * C
            * vector_to_symtensor(edge_vec_norm)[..., None, :, :]
        )
        return Iij, Aij, Sij

    def forward(
        self,
        z: Tensor,
        edge_index: Tensor,
        edge_weight: Tensor,
        edge_vec_norm: Tensor,
        edge_attr: Tensor,
    ) -> Tensor:
<<<<<<< HEAD
        C = self.cutoff(edge_weight)
        W1 = self.distance_proj1(edge_attr) * C.view(-1, 1)
        W2 = self.distance_proj2(edge_attr) * C.view(-1, 1)
        W3 = self.distance_proj3(edge_attr) * C.view(-1, 1)
        Iij, Aij, Sij = _new_radial_tensor(
            torch.eye(3, 3, device=edge_vec_norm.device, dtype=edge_vec_norm.dtype)[
                None, None, :, :
            ],
            _vector_to_skewtensor(edge_vec_norm)[..., None, :, :],
            _vector_to_symtensor(edge_vec_norm)[..., None, :, :],
            W1,
            W2,
            W3,
        )
        Z = self.emb(z)
        Zij = self.emb2(
            Z.index_select(0, edge_index.t().reshape(-1)).view(-1, self.hidden_channels * 2)
        )[..., None, None]
        I = scatter(Zij*Iij, edge_index[0], dim=0, dim_size=z.shape[0])
        A = scatter(Zij*Aij, edge_index[0], dim=0, dim_size=z.shape[0])
        S = scatter(Zij*Sij, edge_index[0], dim=0, dim_size=z.shape[0])
        norm = self.init_norm(_tensor_norm(I + A + S))
        I = self.linears_tensor[0](I.permute(0, 2, 3, 1)).permute(0, 3, 1, 2)
        A = self.linears_tensor[1](A.permute(0, 2, 3, 1)).permute(0, 3, 1, 2)
        S = self.linears_tensor[2](S.permute(0, 2, 3, 1)).permute(0, 3, 1, 2)
        for linear_scalar in self.linears_scalar:
            norm = self.act(linear_scalar(norm))
        norm = norm.reshape(norm.shape[0], self.hidden_channels, 3)
        I, A, S = _new_radial_tensor(I, A, S, norm[..., 0], norm[..., 1], norm[..., 2])
=======
        Zij = self._get_atomic_number_message(z, edge_index)
        Iij, Aij, Sij = self._get_tensor_messages(
            Zij, edge_weight, edge_vec_norm, edge_attr
        )
        source = torch.zeros(
            z.shape[0], self.hidden_channels, 3, 3, device=z.device, dtype=Iij.dtype
        )
        I = source.index_add(dim=0, index=edge_index[0], source=Iij)
        A = source.index_add(dim=0, index=edge_index[0], source=Aij)
        S = source.index_add(dim=0, index=edge_index[0], source=Sij)
        norm = self.init_norm(tensor_norm(I + A + S))
        for linear_scalar in self.linears_scalar:
            norm = self.act(linear_scalar(norm))
        norm = norm.reshape(-1, self.hidden_channels, 3)
        I = (
            self.linears_tensor[0](I.permute(0, 2, 3, 1)).permute(0, 3, 1, 2)
            * norm[..., 0, None, None]
        )
        A = (
            self.linears_tensor[1](A.permute(0, 2, 3, 1)).permute(0, 3, 1, 2)
            * norm[..., 1, None, None]
        )
        S = (
            self.linears_tensor[2](S.permute(0, 2, 3, 1)).permute(0, 3, 1, 2)
            * norm[..., 2, None, None]
        )
>>>>>>> a67ac802
        X = I + A + S
        return X


<<<<<<< HEAD
def _tensor_message_passing(edge_index: Tensor, factor: Tensor, tensor: Tensor, natoms: int) -> Tensor:
    """Message passing for tensors."""
=======
def tensor_message_passing(
    edge_index: Tensor, factor: Tensor, tensor: Tensor, natoms: int
) -> Tensor:
>>>>>>> a67ac802
    msg = factor * tensor.index_select(0, edge_index[1])
    shape = (natoms, tensor.shape[1], tensor.shape[2], tensor.shape[3])
    tensor_m = torch.zeros(*shape, device=tensor.device, dtype=tensor.dtype)
    tensor_m = tensor_m.index_add(0, edge_index[0], msg)
    return tensor_m


class Interaction(nn.Module):
    """Interaction layer.

    :meta private:
    """
    def __init__(
        self,
        num_rbf,
        hidden_channels,
        activation,
        cutoff_lower,
        cutoff_upper,
        equivariance_invariance_group,
        dtype=torch.float32,
    ):
        super(Interaction, self).__init__()

        self.num_rbf = num_rbf
        self.hidden_channels = hidden_channels
        self.cutoff = CosineCutoff(cutoff_lower, cutoff_upper)
        self.linears_scalar = nn.ModuleList()
        self.linears_scalar.append(
            nn.Linear(num_rbf, hidden_channels, bias=True, dtype=dtype)
        )
        self.linears_scalar.append(
            nn.Linear(hidden_channels, 2 * hidden_channels, bias=True, dtype=dtype)
        )
        self.linears_scalar.append(
            nn.Linear(2 * hidden_channels, 3 * hidden_channels, bias=True, dtype=dtype)
        )
        self.linears_tensor = nn.ModuleList()
        for _ in range(6):
            self.linears_tensor.append(
                nn.Linear(hidden_channels, hidden_channels, bias=False)
            )
        self.act = activation()
        self.equivariance_invariance_group = equivariance_invariance_group
        self.reset_parameters()

    def reset_parameters(self):
        for linear in self.linears_scalar:
            linear.reset_parameters()
        for linear in self.linears_tensor:
            linear.reset_parameters()

    def forward(
        self, X: Tensor, edge_index: Tensor, edge_weight: Tensor, edge_attr: Tensor, q: Tensor
    ) -> Tensor:

        C = self.cutoff(edge_weight)
        for linear_scalar in self.linears_scalar:
            edge_attr = self.act(linear_scalar(edge_attr))
        edge_attr = (edge_attr * C.view(-1, 1)).reshape(
            edge_attr.shape[0], self.hidden_channels, 3
        )
        X = X / (_tensor_norm(X) + 1)[..., None, None]
        I, A, S = _decompose_tensor(X)
        I = self.linears_tensor[0](I.permute(0, 2, 3, 1)).permute(0, 3, 1, 2)
        A = self.linears_tensor[1](A.permute(0, 2, 3, 1)).permute(0, 3, 1, 2)
        S = self.linears_tensor[2](S.permute(0, 2, 3, 1)).permute(0, 3, 1, 2)
        Y = I + A + S
<<<<<<< HEAD
        Im = _tensor_message_passing(edge_index, edge_attr[..., 0, None, None], I, X.shape[0])
        Am = _tensor_message_passing(edge_index, edge_attr[..., 1, None, None], A, X.shape[0])
        Sm = _tensor_message_passing(edge_index, edge_attr[..., 2, None, None], S, X.shape[0])
=======
        Im = tensor_message_passing(
            edge_index, edge_attr[..., 0, None, None], I, X.shape[0]
        )
        Am = tensor_message_passing(
            edge_index, edge_attr[..., 1, None, None], A, X.shape[0]
        )
        Sm = tensor_message_passing(
            edge_index, edge_attr[..., 2, None, None], S, X.shape[0]
        )
>>>>>>> a67ac802
        msg = Im + Am + Sm
        if self.equivariance_invariance_group == "O(3)":
            A = torch.matmul(msg, Y)
            B = torch.matmul(Y, msg)
<<<<<<< HEAD
            I, A, S = _decompose_tensor(A + B)
=======
            I, A, S = decompose_tensor((1 + 0.1*q[...,None,None,None])*(A + B))
>>>>>>> a67ac802
        if self.equivariance_invariance_group == "SO(3)":
            B = torch.matmul(Y, msg)
            I, A, S = _decompose_tensor(2 * B)
        normp1 = (_tensor_norm(I + A + S) + 1)[..., None, None]
        I, A, S = I / normp1, A / normp1, S / normp1
        I = self.linears_tensor[3](I.permute(0, 2, 3, 1)).permute(0, 3, 1, 2)
        A = self.linears_tensor[4](A.permute(0, 2, 3, 1)).permute(0, 3, 1, 2)
        S = self.linears_tensor[5](S.permute(0, 2, 3, 1)).permute(0, 3, 1, 2)
        dX = I + A + S
        X = X + dX + (1 + 0.1*q[...,None,None,None]) * torch.matrix_power(dX, 2)
        return X<|MERGE_RESOLUTION|>--- conflicted
+++ resolved
@@ -8,10 +8,11 @@
     act_class_mapping,
 )
 
+__all__ = ["TensorNet"]
 torch.set_float32_matmul_precision("high")
 torch.backends.cuda.matmul.allow_tf32 = True
 
-def _vector_to_skewtensor(vector):
+def vector_to_skewtensor(vector):
     """Creates a skew-symmetric tensor from a vector."""
     batch_size = vector.size(0)
     zero = torch.zeros(batch_size, device=vector.device, dtype=vector.dtype)
@@ -32,7 +33,7 @@
     tensor = tensor.view(-1, 3, 3)
     return tensor.squeeze(0)
 
-def _vector_to_symtensor(vector):
+def vector_to_symtensor(vector):
     """Creates a symmetric traceless tensor from the outer product of a vector with itself."""
     tensor = torch.matmul(vector.unsqueeze(-1), vector.unsqueeze(-2))
     I = (tensor.diagonal(offset=0, dim1=-1, dim2=-2)).mean(-1)[
@@ -41,7 +42,7 @@
     S = 0.5 * (tensor + tensor.transpose(-2, -1)) - I
     return S
 
-def _decompose_tensor(tensor):
+def decompose_tensor(tensor):
     """Full tensor decomposition into irreducible components."""
     I = (tensor.diagonal(offset=0, dim1=-1, dim2=-2)).mean(-1)[
         ..., None, None
@@ -50,21 +51,8 @@
     S = 0.5 * (tensor + tensor.transpose(-2, -1)) - I
     return I, A, S
 
-<<<<<<< HEAD
-def _new_radial_tensor(I, A, S, f_I, f_A, f_S):
-    """Creates new tensors by multiplying invariant features to irreducible components."""
-    I = f_I[..., None, None] * I
-    A = f_A[..., None, None] * A
-    S = f_S[..., None, None] * S
-    return I, A, S
-
-def _tensor_norm(tensor):
+def tensor_norm(tensor):
     """Computes Frobenius norm."""
-=======
-
-# Computes Frobenius norm
-def tensor_norm(tensor):
->>>>>>> a67ac802
     return (tensor**2).sum((-2, -1))
 
 class TensorNet(nn.Module):
@@ -234,15 +222,9 @@
         edge_vec = edge_vec / edge_weight.masked_fill(mask, 1).unsqueeze(1)
         X = self.tensor_embedding(zp, edge_index, edge_weight, edge_vec, edge_attr)
         for layer in self.layers:
-<<<<<<< HEAD
-            X = layer(X, edge_index, edge_weight, edge_attr)
-        I, A, S = _decompose_tensor(X)
-        x = torch.cat((_tensor_norm(I), _tensor_norm(A), _tensor_norm(S)), dim=-1)
-=======
             X = layer(X, edge_index, edge_weight, edge_attr, q)
         I, A, S = decompose_tensor(X)
         x = torch.cat((tensor_norm(I), tensor_norm(A), tensor_norm(S)), dim=-1)
->>>>>>> a67ac802
         x = self.out_norm(x)
         x = self.act(self.linear((x)))
         # # Remove the extra atom
@@ -342,37 +324,6 @@
         edge_vec_norm: Tensor,
         edge_attr: Tensor,
     ) -> Tensor:
-<<<<<<< HEAD
-        C = self.cutoff(edge_weight)
-        W1 = self.distance_proj1(edge_attr) * C.view(-1, 1)
-        W2 = self.distance_proj2(edge_attr) * C.view(-1, 1)
-        W3 = self.distance_proj3(edge_attr) * C.view(-1, 1)
-        Iij, Aij, Sij = _new_radial_tensor(
-            torch.eye(3, 3, device=edge_vec_norm.device, dtype=edge_vec_norm.dtype)[
-                None, None, :, :
-            ],
-            _vector_to_skewtensor(edge_vec_norm)[..., None, :, :],
-            _vector_to_symtensor(edge_vec_norm)[..., None, :, :],
-            W1,
-            W2,
-            W3,
-        )
-        Z = self.emb(z)
-        Zij = self.emb2(
-            Z.index_select(0, edge_index.t().reshape(-1)).view(-1, self.hidden_channels * 2)
-        )[..., None, None]
-        I = scatter(Zij*Iij, edge_index[0], dim=0, dim_size=z.shape[0])
-        A = scatter(Zij*Aij, edge_index[0], dim=0, dim_size=z.shape[0])
-        S = scatter(Zij*Sij, edge_index[0], dim=0, dim_size=z.shape[0])
-        norm = self.init_norm(_tensor_norm(I + A + S))
-        I = self.linears_tensor[0](I.permute(0, 2, 3, 1)).permute(0, 3, 1, 2)
-        A = self.linears_tensor[1](A.permute(0, 2, 3, 1)).permute(0, 3, 1, 2)
-        S = self.linears_tensor[2](S.permute(0, 2, 3, 1)).permute(0, 3, 1, 2)
-        for linear_scalar in self.linears_scalar:
-            norm = self.act(linear_scalar(norm))
-        norm = norm.reshape(norm.shape[0], self.hidden_channels, 3)
-        I, A, S = _new_radial_tensor(I, A, S, norm[..., 0], norm[..., 1], norm[..., 2])
-=======
         Zij = self._get_atomic_number_message(z, edge_index)
         Iij, Aij, Sij = self._get_tensor_messages(
             Zij, edge_weight, edge_vec_norm, edge_attr
@@ -399,19 +350,12 @@
             self.linears_tensor[2](S.permute(0, 2, 3, 1)).permute(0, 3, 1, 2)
             * norm[..., 2, None, None]
         )
->>>>>>> a67ac802
         X = I + A + S
         return X
 
 
-<<<<<<< HEAD
-def _tensor_message_passing(edge_index: Tensor, factor: Tensor, tensor: Tensor, natoms: int) -> Tensor:
+def tensor_message_passing(edge_index: Tensor, factor: Tensor, tensor: Tensor, natoms: int) -> Tensor:
     """Message passing for tensors."""
-=======
-def tensor_message_passing(
-    edge_index: Tensor, factor: Tensor, tensor: Tensor, natoms: int
-) -> Tensor:
->>>>>>> a67ac802
     msg = factor * tensor.index_select(0, edge_index[1])
     shape = (natoms, tensor.shape[1], tensor.shape[2], tensor.shape[3])
     tensor_m = torch.zeros(*shape, device=tensor.device, dtype=tensor.dtype)
@@ -474,17 +418,12 @@
         edge_attr = (edge_attr * C.view(-1, 1)).reshape(
             edge_attr.shape[0], self.hidden_channels, 3
         )
-        X = X / (_tensor_norm(X) + 1)[..., None, None]
-        I, A, S = _decompose_tensor(X)
+        X = X / (tensor_norm(X) + 1)[..., None, None]
+        I, A, S = decompose_tensor(X)
         I = self.linears_tensor[0](I.permute(0, 2, 3, 1)).permute(0, 3, 1, 2)
         A = self.linears_tensor[1](A.permute(0, 2, 3, 1)).permute(0, 3, 1, 2)
         S = self.linears_tensor[2](S.permute(0, 2, 3, 1)).permute(0, 3, 1, 2)
         Y = I + A + S
-<<<<<<< HEAD
-        Im = _tensor_message_passing(edge_index, edge_attr[..., 0, None, None], I, X.shape[0])
-        Am = _tensor_message_passing(edge_index, edge_attr[..., 1, None, None], A, X.shape[0])
-        Sm = _tensor_message_passing(edge_index, edge_attr[..., 2, None, None], S, X.shape[0])
-=======
         Im = tensor_message_passing(
             edge_index, edge_attr[..., 0, None, None], I, X.shape[0]
         )
@@ -494,20 +433,15 @@
         Sm = tensor_message_passing(
             edge_index, edge_attr[..., 2, None, None], S, X.shape[0]
         )
->>>>>>> a67ac802
         msg = Im + Am + Sm
         if self.equivariance_invariance_group == "O(3)":
             A = torch.matmul(msg, Y)
             B = torch.matmul(Y, msg)
-<<<<<<< HEAD
-            I, A, S = _decompose_tensor(A + B)
-=======
             I, A, S = decompose_tensor((1 + 0.1*q[...,None,None,None])*(A + B))
->>>>>>> a67ac802
         if self.equivariance_invariance_group == "SO(3)":
             B = torch.matmul(Y, msg)
-            I, A, S = _decompose_tensor(2 * B)
-        normp1 = (_tensor_norm(I + A + S) + 1)[..., None, None]
+            I, A, S = decompose_tensor(2 * B)
+        normp1 = (tensor_norm(I + A + S) + 1)[..., None, None]
         I, A, S = I / normp1, A / normp1, S / normp1
         I = self.linears_tensor[3](I.permute(0, 2, 3, 1)).permute(0, 3, 1, 2)
         A = self.linears_tensor[4](A.permute(0, 2, 3, 1)).permute(0, 3, 1, 2)
