from typing import Optional, Tuple
import torch
from torch import Tensor, nn
from torchmdnet.models.utils import (
    NeighborEmbedding,
    CosineCutoff,
    OptimizedDistance,
    rbf_class_mapping,
    act_class_mapping,
    scatter,
)
from torchmdnet.utils import deprecated_class


@deprecated_class
class TorchMD_T(nn.Module):
    r"""The TorchMD Transformer architecture.

<<<<<<< HEAD
        This function optionally supports periodic boundary conditions with
        arbitrary triclinic boxes.  The box vectors `a`, `b`, and `c` must satisfy
        certain requirements:

        `a[1] = a[2] = b[2] = 0`
        `a[0] >= 2*cutoff, b[1] >= 2*cutoff, c[2] >= 2*cutoff`
        `a[0] >= 2*b[0]`
        `a[0] >= 2*c[0]`
        `b[1] >= 2*c[1]`

        These requirements correspond to a particular rotation of the system and
        reduced form of the vectors, as well as the requirement that the cutoff be
        no larger than half the box width.
=======
    This model is considered deprecated and will be removed in a future release.
    Please refer to https://github.com/torchmd/torchmd-net/pull/240 for more details.
>>>>>>> 9cbae63c

    Args:
        hidden_channels (int, optional): Hidden embedding size.
            (default: :obj:`128`)
        num_layers (int, optional): The number of attention layers.
            (default: :obj:`6`)
        num_rbf (int, optional): The number of radial basis functions :math:`\mu`.
            (default: :obj:`50`)
        rbf_type (string, optional): The type of radial basis function to use.
            (default: :obj:`"expnorm"`)
        trainable_rbf (bool, optional): Whether to train RBF parameters with
            backpropagation. (default: :obj:`True`)
        activation (string, optional): The type of activation function to use.
            (default: :obj:`"silu"`)
        attn_activation (string, optional): The type of activation function to use
            inside the attention mechanism. (default: :obj:`"silu"`)
        neighbor_embedding (bool, optional): Whether to perform an initial neighbor
            embedding step. (default: :obj:`True`)
        num_heads (int, optional): Number of attention heads.
            (default: :obj:`8`)
        distance_influence (string, optional): Where distance information is used inside
            the attention mechanism. (default: :obj:`"both"`)
        cutoff_lower (float, optional): Lower cutoff distance for interatomic interactions.
            (default: :obj:`0.0`)
        cutoff_upper (float, optional): Upper cutoff distance for interatomic interactions.
            (default: :obj:`5.0`)
        max_z (int, optional): Maximum atomic number. Used for initializing embeddings.
            (default: :obj:`100`)
        max_num_neighbors (int, optional): Maximum number of neighbors to return for a
            given node/atom when constructing the molecular graph during forward passes.
            This attribute is passed to the torch_cluster radius_graph routine keyword
            max_num_neighbors, which normally defaults to 32. Users should set this to
            higher values if they are using higher upper distance cutoffs and expect more
            than 32 neighbors per node/atom.
            (default: :obj:`32`)
        box_vecs (Tensor, optional):
            The vectors defining the periodic box.  This must have shape `(3, 3)`,
            where `box_vectors[0] = a`, `box_vectors[1] = b`, and `box_vectors[2] = c`.
            If this is omitted, periodic boundary conditions are not applied.
            (default: :obj:`None`)

    """

    def __init__(
        self,
        hidden_channels=128,
        num_layers=6,
        num_rbf=50,
        rbf_type="expnorm",
        trainable_rbf=True,
        activation="silu",
        attn_activation="silu",
        neighbor_embedding=True,
        num_heads=8,
        distance_influence="both",
        cutoff_lower=0.0,
        cutoff_upper=5.0,
        max_z=100,
        max_num_neighbors=32,
        dtype=torch.float,
        box_vecs=None,
    ):
        super(TorchMD_T, self).__init__()

        assert distance_influence in ["keys", "values", "both", "none"]
        assert rbf_type in rbf_class_mapping, (
            f'Unknown RBF type "{rbf_type}". '
            f'Choose from {", ".join(rbf_class_mapping.keys())}.'
        )
        assert activation in act_class_mapping, (
            f'Unknown activation function "{activation}". '
            f'Choose from {", ".join(act_class_mapping.keys())}.'
        )

        self.hidden_channels = hidden_channels
        self.num_layers = num_layers
        self.num_rbf = num_rbf
        self.rbf_type = rbf_type
        self.trainable_rbf = trainable_rbf
        self.activation = activation
        self.attn_activation = attn_activation
        self.neighbor_embedding = neighbor_embedding
        self.num_heads = num_heads
        self.distance_influence = distance_influence
        self.cutoff_lower = cutoff_lower
        self.cutoff_upper = cutoff_upper
        self.max_z = max_z

        act_class = act_class_mapping[activation]
        attn_act_class = act_class_mapping[attn_activation]

        self.embedding = nn.Embedding(self.max_z, hidden_channels, dtype=dtype)

        self.distance = OptimizedDistance(
            cutoff_lower,
            cutoff_upper,
            max_num_pairs=-max_num_neighbors,
            loop=True,
            box=box_vecs,
            long_edge_index=True
        )

        self.distance_expansion = rbf_class_mapping[rbf_type](
            cutoff_lower, cutoff_upper, num_rbf, trainable_rbf, dtype=dtype
        )
        self.neighbor_embedding = (
            NeighborEmbedding(
                hidden_channels,
                num_rbf,
                cutoff_lower,
                cutoff_upper,
                self.max_z,
                dtype=dtype,
            )
            if neighbor_embedding
            else None
        )

        self.attention_layers = nn.ModuleList()
        for _ in range(num_layers):
            layer = MultiHeadAttention(
                hidden_channels,
                num_rbf,
                distance_influence,
                num_heads,
                act_class,
                attn_act_class,
                cutoff_lower,
                cutoff_upper,
                dtype=dtype,
            )
            self.attention_layers.append(layer)

        self.out_norm = nn.LayerNorm(hidden_channels, dtype=dtype)

        self.reset_parameters()

    def reset_parameters(self):
        self.embedding.reset_parameters()
        self.distance_expansion.reset_parameters()
        if self.neighbor_embedding is not None:
            self.neighbor_embedding.reset_parameters()
        for attn in self.attention_layers:
            attn.reset_parameters()
        self.out_norm.reset_parameters()

    def forward(
        self,
        z: Tensor,
        pos: Tensor,
        batch: Tensor,
        box: Optional[Tensor] = None,
        s: Optional[Tensor] = None,
        q: Optional[Tensor] = None,
    ) -> Tuple[Tensor, Optional[Tensor], Tensor, Tensor, Tensor]:
        x = self.embedding(z)

        edge_index, edge_weight, _ = self.distance(pos, batch, box)
        edge_attr = self.distance_expansion(edge_weight)

        if self.neighbor_embedding is not None:
            x = self.neighbor_embedding(z, x, edge_index, edge_weight, edge_attr)

        for attn in self.attention_layers:
            x = x + attn(x, edge_index, edge_weight, edge_attr, z.shape[0])
        x = self.out_norm(x)

        return x, None, z, pos, batch

    def __repr__(self):
        return (
            f"{self.__class__.__name__}("
            f"hidden_channels={self.hidden_channels}, "
            f"num_layers={self.num_layers}, "
            f"num_rbf={self.num_rbf}, "
            f"rbf_type={self.rbf_type}, "
            f"trainable_rbf={self.trainable_rbf}, "
            f"activation={self.activation}, "
            f"attn_activation={self.attn_activation}, "
            f"neighbor_embedding={self.neighbor_embedding}, "
            f"num_heads={self.num_heads}, "
            f"distance_influence={self.distance_influence}, "
            f"cutoff_lower={self.cutoff_lower}, "
            f"cutoff_upper={self.cutoff_upper})"
        )


class MultiHeadAttention(nn.Module):
    """Multi-head attention layer.

    :meta private:
    """

    def __init__(
        self,
        hidden_channels,
        num_rbf,
        distance_influence,
        num_heads,
        activation,
        attn_activation,
        cutoff_lower,
        cutoff_upper,
        dtype=torch.float,
    ):
        super(MultiHeadAttention, self).__init__()
        assert hidden_channels % num_heads == 0, (
            f"The number of hidden channels ({hidden_channels}) "
            f"must be evenly divisible by the number of "
            f"attention heads ({num_heads})"
        )

        self.distance_influence = distance_influence
        self.num_heads = num_heads
        self.head_dim = hidden_channels // num_heads

        self.layernorm = nn.LayerNorm(hidden_channels, dtype=dtype)
        self.act = activation()
        self.attn_activation = attn_activation()
        self.cutoff = CosineCutoff(cutoff_lower, cutoff_upper)

        self.q_proj = nn.Linear(hidden_channels, hidden_channels, dtype=dtype)
        self.k_proj = nn.Linear(hidden_channels, hidden_channels, dtype=dtype)
        self.v_proj = nn.Linear(hidden_channels, hidden_channels, dtype=dtype)
        self.o_proj = nn.Linear(hidden_channels, hidden_channels, dtype=dtype)

        self.dk_proj = None
        if distance_influence in ["keys", "both"]:
            self.dk_proj = nn.Linear(num_rbf, hidden_channels, dtype=dtype)

        self.dv_proj = None
        if distance_influence in ["values", "both"]:
            self.dv_proj = nn.Linear(num_rbf, hidden_channels, dtype=dtype)

        self.reset_parameters()

    def reset_parameters(self):
        self.layernorm.reset_parameters()
        nn.init.xavier_uniform_(self.q_proj.weight)
        self.q_proj.bias.data.fill_(0)
        nn.init.xavier_uniform_(self.k_proj.weight)
        self.k_proj.bias.data.fill_(0)
        nn.init.xavier_uniform_(self.v_proj.weight)
        self.v_proj.bias.data.fill_(0)
        nn.init.xavier_uniform_(self.o_proj.weight)
        self.o_proj.bias.data.fill_(0)
        if self.dk_proj:
            nn.init.xavier_uniform_(self.dk_proj.weight)
            self.dk_proj.bias.data.fill_(0)
        if self.dv_proj:
            nn.init.xavier_uniform_(self.dv_proj.weight)
            self.dv_proj.bias.data.fill_(0)

    def forward(
        self, x: Tensor, edge_index: Tensor, r_ij: Tensor, f_ij: Tensor, n_atoms: int
    ) -> Tensor:
        head_shape = (-1, self.num_heads, self.head_dim)

        x = self.layernorm(x)
        q = self.q_proj(x).reshape(head_shape)
        k = self.k_proj(x).reshape(head_shape)
        v = self.v_proj(x).reshape(head_shape)

        dk = (
            self.act(self.dk_proj(f_ij)).reshape(head_shape)
            if self.dk_proj is not None
            else None
        )
        dv = (
            self.act(self.dv_proj(f_ij)).reshape(head_shape)
            if self.dv_proj is not None
            else None
        )
        msg = self.message(edge_index, q, k, v, dk, dv, r_ij)
        out = scatter(msg, edge_index[0], dim=0, dim_size=n_atoms)
        out = self.o_proj(out.reshape(-1, self.num_heads * self.head_dim))
        return out

    def message(
        self,
        edge_index: Tensor,
        q: Tensor,
        k: Tensor,
        v: Tensor,
        dk: Optional[Tensor],
        dv: Optional[Tensor],
        r_ij: Tensor,
    ) -> Tensor:
        q_i = q.index_select(0, edge_index[0])
        k_j = k.index_select(0, edge_index[1])
        v_j = v.index_select(0, edge_index[1])
        # compute attention matrix
        if dk is None:
            attn = (q_i * k_j).sum(dim=-1)
        else:
            attn = (q_i * k_j * dk).sum(dim=-1)
        attn = self.attn_activation(attn) * self.cutoff(r_ij).unsqueeze(1)
        # weighted sum over values
        if dv is not None:
            v_j = v_j * dv
        v_j = v_j * attn.unsqueeze(2)
        return v_j<|MERGE_RESOLUTION|>--- conflicted
+++ resolved
@@ -15,8 +15,6 @@
 @deprecated_class
 class TorchMD_T(nn.Module):
     r"""The TorchMD Transformer architecture.
-
-<<<<<<< HEAD
         This function optionally supports periodic boundary conditions with
         arbitrary triclinic boxes.  The box vectors `a`, `b`, and `c` must satisfy
         certain requirements:
@@ -30,10 +28,8 @@
         These requirements correspond to a particular rotation of the system and
         reduced form of the vectors, as well as the requirement that the cutoff be
         no larger than half the box width.
-=======
     This model is considered deprecated and will be removed in a future release.
     Please refer to https://github.com/torchmd/torchmd-net/pull/240 for more details.
->>>>>>> 9cbae63c
 
     Args:
         hidden_channels (int, optional): Hidden embedding size.
