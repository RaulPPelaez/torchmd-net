from typing import Optional, Tuple
import torch
from torch import Tensor, nn
from torch_geometric.nn import MessagePassing
from torchmdnet.models.utils import (
    NeighborEmbedding,
    CosineCutoff,
    OptimizedDistance,
    rbf_class_mapping,
    act_class_mapping,
    scatter,
)

class TorchMD_GN(nn.Module):
    r"""The TorchMD Graph Network architecture.
    Code adapted from https://github.com/rusty1s/pytorch_geometric/blob/d7d8e5e2edada182d820bbb1eec5f016f50db1e0/torch_geometric/nn/models/schnet.py#L38

    .. math::
        \mathbf{x}^{\prime}_i = \sum_{j \in \mathcal{N}(i)} \mathbf{x}_j \odot
        h_{\mathbf{\Theta}} ( \exp(-\gamma(\mathbf{e}_{j,i} - \mathbf{\mu}))),

    here :math:`h_{\mathbf{\Theta}}` denotes an MLP and
    :math:`\mathbf{e}_{j,i}` denotes the interatomic distances between atoms.

    Args:
        hidden_channels (int, optional): Hidden embedding size.
            (default: :obj:`128`)
        num_filters (int, optional): The number of filters to use.
            (default: :obj:`128`)
        num_layers (int, optional): The number of interaction blocks.
            (default: :obj:`6`)
        num_rbf (int, optional): The number of radial basis functions :math:`\mu`.
            (default: :obj:`50`)
        rbf_type (string, optional): The type of radial basis function to use.
            (default: :obj:`"expnorm"`)
        trainable_rbf (bool, optional): Whether to train RBF parameters with
            backpropagation. (default: :obj:`True`)
        activation (string, optional): The type of activation function to use.
            (default: :obj:`"silu"`)
        neighbor_embedding (bool, optional): Whether to perform an initial neighbor
            embedding step. (default: :obj:`True`)
        cutoff_lower (float, optional): Lower cutoff distance for interatomic interactions.
            (default: :obj:`0.0`)
        cutoff_upper (float, optional): Upper cutoff distance for interatomic interactions.
            (default: :obj:`5.0`)
        max_z (int, optional): Maximum atomic number. Used for initializing embeddings.
            (default: :obj:`100`)
        max_num_neighbors (int, optional): Maximum number of neighbors to return for a
            given node/atom when constructing the molecular graph during forward passes.
            This attribute is passed to the torch_cluster radius_graph routine keyword
            max_num_neighbors, which normally defaults to 32. Users should set this to
            higher values if they are using higher upper distance cutoffs and expect more
            than 32 neighbors per node/atom. (default: :obj:`32`)
        aggr (str, optional): Aggregation scheme for continuous filter
            convolution ouput. Can be one of 'add', 'mean', or 'max' (see
            https://pytorch-geometric.readthedocs.io/en/latest/notes/create_gnn.html
            for more details). (default: :obj:`"add"`)
    """

    def __init__(
        self,
        hidden_channels=128,
        num_filters=128,
        num_layers=6,
        num_rbf=50,
        rbf_type="expnorm",
        trainable_rbf=True,
        activation="silu",
        neighbor_embedding=True,
        cutoff_lower=0.0,
        cutoff_upper=5.0,
        max_z=100,
        max_num_neighbors=32,
        aggr="add",
        dtype=torch.float32,
    ):
        super(TorchMD_GN, self).__init__()

        assert rbf_type in rbf_class_mapping, (
            f'Unknown RBF type "{rbf_type}". '
            f'Choose from {", ".join(rbf_class_mapping.keys())}.'
        )
        assert activation in act_class_mapping, (
            f'Unknown activation function "{activation}". '
            f'Choose from {", ".join(act_class_mapping.keys())}.'
        )
        assert aggr in [
            "add",
            "mean",
            "max",
        ], 'Argument aggr must be one of: "add", "mean", or "max"'

        self.hidden_channels = hidden_channels
        self.num_filters = num_filters
        self.num_layers = num_layers
        self.num_rbf = num_rbf
        self.rbf_type = rbf_type
        self.trainable_rbf = trainable_rbf
        self.activation = activation
        self.neighbor_embedding = neighbor_embedding
        self.cutoff_lower = cutoff_lower
        self.cutoff_upper = cutoff_upper
        self.max_z = max_z
        self.aggr = aggr

        act_class = act_class_mapping[activation]

        self.embedding = nn.Embedding(self.max_z, hidden_channels, dtype=dtype)

        self.distance = OptimizedDistance(
            cutoff_lower, cutoff_upper, max_num_pairs=-max_num_neighbors
        )
        self.distance_expansion = rbf_class_mapping[rbf_type](
            cutoff_lower, cutoff_upper, num_rbf, trainable_rbf, dtype=dtype
        )
        self.neighbor_embedding = (
            NeighborEmbedding(
                hidden_channels,
                num_rbf,
                cutoff_lower,
                cutoff_upper,
                self.max_z,
                dtype=dtype,
            )
            if neighbor_embedding
            else None
        )

        self.interactions = nn.ModuleList()
        for _ in range(num_layers):
            block = InteractionBlock(
                hidden_channels,
                num_rbf,
                num_filters,
                act_class,
                cutoff_lower,
                cutoff_upper,
                aggr=self.aggr,
                dtype=dtype,
            )
            self.interactions.append(block)

        self.reset_parameters()

    def reset_parameters(self):
        self.embedding.reset_parameters()
        self.distance_expansion.reset_parameters()
        if self.neighbor_embedding is not None:
            self.neighbor_embedding.reset_parameters()
        for interaction in self.interactions:
            interaction.reset_parameters()

    def forward(
        self,
        z: Tensor,
        pos: Tensor,
        batch: Tensor,
        s: Optional[Tensor] = None,
        q: Optional[Tensor] = None,
    ) -> Tuple[Tensor, Optional[Tensor], Tensor, Tensor, Tensor]:

        x = self.embedding(z)

        edge_index, edge_weight, _ = self.distance(pos, batch)
        edge_attr = self.distance_expansion(edge_weight)

        if self.neighbor_embedding is not None:
            x = self.neighbor_embedding(z, x, edge_index, edge_weight, edge_attr)

        for interaction in self.interactions:
            x = x + interaction(
                x, edge_index, edge_weight, edge_attr, n_atoms=z.shape[0]
            )

        return x, None, z, pos, batch

    def __repr__(self):
        return (
            f"{self.__class__.__name__}("
            f"hidden_channels={self.hidden_channels}, "
            f"num_filters={self.num_filters}, "
            f"num_layers={self.num_layers}, "
            f"num_rbf={self.num_rbf}, "
            f"rbf_type={self.rbf_type}, "
            f"trainable_rbf={self.trainable_rbf}, "
            f"activation={self.activation}, "
            f"neighbor_embedding={self.neighbor_embedding}, "
            f"cutoff_lower={self.cutoff_lower}, "
            f"cutoff_upper={self.cutoff_upper}, "
            f"aggr={self.aggr})"
        )


class InteractionBlock(nn.Module):
    """Interaction block for the TorchMD Graph Network architecture.

    :meta private:
    """
    def __init__(
        self,
        hidden_channels,
        num_rbf,
        num_filters,
        activation,
        cutoff_lower,
        cutoff_upper,
        aggr="add",
        dtype=torch.float32,
    ):
        super(InteractionBlock, self).__init__()
        self.mlp = nn.Sequential(
            nn.Linear(num_rbf, num_filters, dtype=dtype),
            activation(),
            nn.Linear(num_filters, num_filters, dtype=dtype),
        )
        self.conv = CFConv(
            hidden_channels,
            hidden_channels,
            num_filters,
            self.mlp,
            cutoff_lower,
            cutoff_upper,
            aggr=aggr,
            dtype=dtype,
        )
        self.act = activation()
        self.lin = nn.Linear(hidden_channels, hidden_channels, dtype=dtype)

        self.reset_parameters()

    def reset_parameters(self):
        nn.init.xavier_uniform_(self.mlp[0].weight)
        self.mlp[0].bias.data.fill_(0)
        nn.init.xavier_uniform_(self.mlp[2].weight)
        self.mlp[2].bias.data.fill_(0)
        self.conv.reset_parameters()
        nn.init.xavier_uniform_(self.lin.weight)
        self.lin.bias.data.fill_(0)

    def forward(
        self,
        x: Tensor,
        edge_index: Tensor,
        edge_weight: Tensor,
        edge_attr: Tensor,
        n_atoms: Optional[int] = None,
    ) -> Tensor:
        x = self.conv(x, edge_index, edge_weight, edge_attr, n_atoms)
        x = self.act(x)
        x = self.lin(x)
        return x


<<<<<<< HEAD
class CFConv(MessagePassing):
    """Continuous-filter convolution layer for the TorchMD Graph Network architecture.

    :meta private:
    """
=======
class CFConv(nn.Module):
>>>>>>> a67ac802
    def __init__(
        self,
        in_channels,
        out_channels,
        num_filters,
        net,
        cutoff_lower,
        cutoff_upper,
        aggr="add",
        dtype=torch.float32,
    ):
        super(CFConv, self).__init__()
        self.lin1 = nn.Linear(in_channels, num_filters, bias=False, dtype=dtype)
        self.lin2 = nn.Linear(num_filters, out_channels, bias=True, dtype=dtype)
        self.net = net
        self.cutoff = CosineCutoff(cutoff_lower, cutoff_upper)
        self.aggr = aggr
        self.reset_parameters()

    def reset_parameters(self):
        nn.init.xavier_uniform_(self.lin1.weight)
        nn.init.xavier_uniform_(self.lin2.weight)
        self.lin2.bias.data.fill_(0)

    def forward(
        self,
        x: Tensor,
        edge_index: Tensor,
        edge_weight: Tensor,
        edge_attr: Tensor,
        n_atoms: Optional[int] = None,
    ) -> Tensor:
        C = self.cutoff(edge_weight)
        W = self.net(edge_attr) * C.view(-1, 1)

        x = self.lin1(x)
        msg = W * x.index_select(0, edge_index[1])
        x = scatter(msg, edge_index[0], dim=0, dim_size=n_atoms, reduce=self.aggr)
        x = self.lin2(x)
        return x<|MERGE_RESOLUTION|>--- conflicted
+++ resolved
@@ -1,7 +1,6 @@
 from typing import Optional, Tuple
 import torch
 from torch import Tensor, nn
-from torch_geometric.nn import MessagePassing
 from torchmdnet.models.utils import (
     NeighborEmbedding,
     CosineCutoff,
@@ -251,15 +250,11 @@
         return x
 
 
-<<<<<<< HEAD
-class CFConv(MessagePassing):
+class CFConv(nn.Module):
     """Continuous-filter convolution layer for the TorchMD Graph Network architecture.
 
     :meta private:
     """
-=======
-class CFConv(nn.Module):
->>>>>>> a67ac802
     def __init__(
         self,
         in_channels,
