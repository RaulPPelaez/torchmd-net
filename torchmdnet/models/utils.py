import math
from typing import Optional, Tuple
import torch
from torch import nn, Tensor
import torch.nn.functional as F
from torchmdnet.extensions import get_neighbor_pairs_kernel
import warnings


def visualize_basis(basis_type, num_rbf=50, cutoff_lower=0, cutoff_upper=5):
    """
    Function for quickly visualizing a specific basis. This is useful for inspecting
    the distance coverage of basis functions for non-default lower and upper cutoffs.

    Args:
        basis_type (str): Specifies the type of basis functions used. Can be one of
            ['gauss',expnorm']
        num_rbf (int, optional): The number of basis functions.
            (default: :obj:`50`)
        cutoff_lower (float, optional): The lower cutoff of the basis.
            (default: :obj:`0`)
        cutoff_upper (float, optional): The upper cutoff of the basis.
            (default: :obj:`5`)
    """
    import matplotlib.pyplot as plt

    distances = torch.linspace(cutoff_lower - 1, cutoff_upper + 1, 1000)
    basis_kwargs = {
        "num_rbf": num_rbf,
        "cutoff_lower": cutoff_lower,
        "cutoff_upper": cutoff_upper,
    }
    basis_expansion = rbf_class_mapping[basis_type](**basis_kwargs)
    expanded_distances = basis_expansion(distances)

    for i in range(expanded_distances.shape[-1]):
        plt.plot(distances.numpy(), expanded_distances[:, i].detach().numpy())
    plt.show()


class NeighborEmbedding(nn.Module):
    def __init__(
        self,
        hidden_channels,
        num_rbf,
        cutoff_lower,
        cutoff_upper,
        max_z=100,
        dtype=torch.float32,
    ):
        """
        The ET architecture assigns two  learned vectors to each atom type
        zi. One  is used to  encode information  specific to an  atom, the
        other (this  class) takes  the role  of a  neighborhood embedding.
        The neighborhood embedding, which is  an embedding of the types of
        neighboring atoms, is multiplied by a distance filter.


        This embedding allows  the network to store  information about the
        interaction of atom pairs.

        See eq. 3 in https://arxiv.org/pdf/2202.02541.pdf for more details.
        """
        super(NeighborEmbedding, self).__init__()
        self.embedding = nn.Embedding(max_z, hidden_channels, dtype=dtype)
        self.distance_proj = nn.Linear(num_rbf, hidden_channels, dtype=dtype)
        self.combine = nn.Linear(hidden_channels * 2, hidden_channels, dtype=dtype)
        self.cutoff = CosineCutoff(cutoff_lower, cutoff_upper)

        self.reset_parameters()

    def reset_parameters(self):
        self.embedding.reset_parameters()
        nn.init.xavier_uniform_(self.distance_proj.weight)
        nn.init.xavier_uniform_(self.combine.weight)
        self.distance_proj.bias.data.fill_(0)
        self.combine.bias.data.fill_(0)

    def forward(
        self,
        z: Tensor,
        x: Tensor,
        edge_index: Tensor,
        edge_weight: Tensor,
        edge_attr: Tensor,
    ) -> Tensor:
        """
        Args:
            z (Tensor): Atomic numbers of shape :obj:`[num_nodes]`
            x (Tensor): Node feature matrix (atom positions) of shape :obj:`[num_nodes, 3]`
            edge_index (Tensor): Graph connectivity (list of neighbor pairs) with shape :obj:`[2, num_edges]`
            edge_weight (Tensor): Edge weight vector of shape :obj:`[num_edges]`
            edge_attr (Tensor): Edge attribute matrix of shape :obj:`[num_edges, 3]`
        Returns:
            x_neighbors (Tensor): The embedding of the neighbors of each atom of shape :obj:`[num_nodes, hidden_channels]`
        """
        # remove self loops
        mask = edge_index[0] != edge_index[1]
        if not mask.all():
            edge_index = edge_index[:, mask]
            edge_weight = edge_weight[mask]
            edge_attr = edge_attr[mask]

        C = self.cutoff(edge_weight)
        W = self.distance_proj(edge_attr) * C.view(-1, 1)

        x_neighbors = self.embedding(z)
        msg = W * x_neighbors.index_select(0, edge_index[1])
        x_neighbors = torch.zeros(
            z.shape[0], x.shape[1], dtype=x.dtype, device=x.device
        ).index_add(0, edge_index[0], msg)
        x_neighbors = self.combine(torch.cat([x, x_neighbors], dim=1))
        return x_neighbors


class OptimizedDistance(torch.nn.Module):
<<<<<<< HEAD
    """ Compute the neighbor list for a given cutoff.

=======
    def __init__(
        self,
        cutoff_lower=0.0,
        cutoff_upper=5.0,
        max_num_pairs=-32,
        return_vecs=False,
        loop=False,
        strategy="brute",
        include_transpose=True,
        resize_to_fit=True,
        check_errors=True,
        box=None,
        long_edge_index=True,
    ):
        super(OptimizedDistance, self).__init__()
        """ Compute the neighbor list for a given cutoff.
>>>>>>> a67ac802
        This operation can be placed inside a CUDA graph in some cases.
        In particular, resize_to_fit and check_errors must be False.

        Note that this module returns neighbors such that :math:`r_{ij} \\ge \\text{cutoff_lower}\\quad\\text{and}\\quad r_{ij} < \\text{cutoff_upper}`.

        This function optionally supports periodic boundary conditions with
        arbitrary triclinic boxes.  The box vectors `a`, `b`, and `c` must satisfy
        certain requirements:

        .. code:: python

           a[1] = a[2] = b[2] = 0
           a[0] >= 2*cutoff, b[1] >= 2*cutoff, c[2] >= 2*cutoff
           a[0] >= 2*b[0]
           a[0] >= 2*c[0]
           b[1] >= 2*c[1]

        These requirements correspond to a particular rotation of the system and
        reduced form of the vectors, as well as the requirement that the cutoff be
        no larger than half the box width.

        Parameters
        ----------
        cutoff_lower : float
            Lower cutoff for the neighbor list.
        cutoff_upper : float
            Upper cutoff for the neighbor list.
        max_num_pairs : int
            Maximum number of pairs to store, if the number of pairs found is less than this, the list is padded with (-1,-1) pairs up to max_num_pairs unless resize_to_fit is True, in which case the list is resized to the actual number of pairs found.
            If the number of pairs found is larger than this, the pairs are randomly sampled. When check_errors is True, an exception is raised in this case.
            If negative, it is interpreted as (minus) the maximum number of neighbors per atom.
        strategy : str
            Strategy to use for computing the neighbor list. Can be one of :code:`["shared", "brute", "cell"]`.

            1. *Shared*: An O(N^2) algorithm that leverages CUDA shared memory, best for large number of particles.
            2. *Brute*: A brute force O(N^2) algorithm, best for small number of particles.
            3. *Cell*:  A cell list algorithm, best for large number of particles, low cutoffs and low batch size.
        box : torch.Tensor, optional
            The vectors defining the periodic box.  This must have shape `(3, 3)`,
            where `box_vectors[0] = a`, `box_vectors[1] = b`, and `box_vectors[2] = c`.
            If this is omitted, periodic boundary conditions are not applied.
        loop : bool, optional
            Whether to include self-interactions.
            Default: False
        include_transpose : bool, optional
            Whether to include the transpose of the neighbor list.
            Default: True
        resize_to_fit : bool, optional
            Whether to resize the neighbor list to the actual number of pairs found. When False, the list is padded with (-1,-1) pairs up to max_num_pairs
            Default: True
            If this is True the operation is not CUDA graph compatible.
        check_errors : bool, optional
            Whether to check for too many pairs. If this is True the operation is not CUDA graph compatible.
            Default: True
        return_vecs : bool, optional
            Whether to return the distance vectors.
            Default: False
        long_edge_index : bool, optional
            Whether to return edge_index as int64, otherwise int32.
            Default: True
        """
    def __init__(
        self,
        cutoff_lower=0.0,
        cutoff_upper=5.0,
        max_num_pairs=-32,
        return_vecs=False,
        loop=False,
        strategy="brute",
        include_transpose=True,
        resize_to_fit=True,
        check_errors=True,
        box=None,
        long_edge_index=True
    ):
        super(OptimizedDistance, self).__init__()
        self.cutoff_upper = cutoff_upper
        self.cutoff_lower = cutoff_lower
        self.max_num_pairs = max_num_pairs
        self.strategy = strategy
        self.box: Optional[Tensor] = box
        self.loop = loop
        self.return_vecs = return_vecs
        self.include_transpose = include_transpose
        self.resize_to_fit = resize_to_fit
        self.use_periodic = True
        if self.box is None:
            self.use_periodic = False
            self.box = torch.empty((0, 0))
            if self.strategy == "cell":
                # Default the box to 3 times the cutoff, really inefficient for the cell list
                lbox = cutoff_upper * 3.0
                self.box = torch.tensor([[lbox, 0, 0], [0, lbox, 0], [0, 0, lbox]])
        self.box = self.box.cpu()  # All strategies expect the box to be in CPU memory
        self.check_errors = check_errors
        self.long_edge_index = long_edge_index

    def forward(
        self, pos: Tensor, batch: Optional[Tensor] = None
    ) -> Tuple[Tensor, Tensor, Optional[Tensor]]:
        """
        Compute the neighbor list for a given cutoff.

        Parameters
        ----------
        pos : torch.Tensor
            A tensor with shape (N, 3) representing the positions.
        batch : torch.Tensor, optional
            A tensor with shape (N,). Defaults to None.

        Returns
        -------
        edge_index : torch.Tensor
            List of neighbors for each atom in the batch.
            Shape is (2, num_found_pairs) or (2, max_num_pairs).
        edge_weight : torch.Tensor
            List of distances for each atom in the batch.
            Shape is (num_found_pairs,) or (max_num_pairs,).
        edge_vec : torch.Tensor, optional
            List of distance vectors for each atom in the batch.
            Shape is (num_found_pairs, 3) or (max_num_pairs, 3).

        Notes
        -----
        If `resize_to_fit` is True, the tensors will be trimmed to the actual number of pairs found.
        Otherwise, the tensors will have size `max_num_pairs`, with neighbor pairs (-1, -1) at the end.
        """
        self.box = self.box.to(pos.dtype)
        max_pairs: int = self.max_num_pairs
        if self.max_num_pairs < 0:
            max_pairs = -self.max_num_pairs * pos.shape[0]
        if batch is None:
            batch = torch.zeros(pos.shape[0], dtype=torch.long, device=pos.device)
        edge_index, edge_vec, edge_weight, num_pairs = get_neighbor_pairs_kernel(
            strategy=self.strategy,
            positions=pos,
            batch=batch,
            max_num_pairs=int(max_pairs),
            cutoff_lower=self.cutoff_lower,
            cutoff_upper=self.cutoff_upper,
            loop=self.loop,
            include_transpose=self.include_transpose,
            box_vectors=self.box,
            use_periodic=self.use_periodic,
        )
        if self.check_errors:
            if num_pairs[0] > max_pairs:
                raise AssertionError(
                    "Found num_pairs({}) > max_num_pairs({})".format(
                        num_pairs[0], max_pairs
                    )
                )
        # Remove (-1,-1)  pairs
        if self.resize_to_fit:
            mask = edge_index[0] != -1
            edge_index = edge_index[:, mask]
            edge_weight = edge_weight[mask]
            edge_vec = edge_vec[mask, :]
        if self.long_edge_index:
            edge_index = edge_index.to(torch.long)
        if self.return_vecs:
            return edge_index, edge_weight, edge_vec
        else:
            return edge_index, edge_weight, None


class GaussianSmearing(nn.Module):
    def __init__(
        self,
        cutoff_lower=0.0,
        cutoff_upper=5.0,
        num_rbf=50,
        trainable=True,
        dtype=torch.float32,
    ):
        super(GaussianSmearing, self).__init__()
        self.cutoff_lower = cutoff_lower
        self.cutoff_upper = cutoff_upper
        self.num_rbf = num_rbf
        self.trainable = trainable
        self.dtype = dtype
        offset, coeff = self._initial_params()
        if trainable:
            self.register_parameter("coeff", nn.Parameter(coeff))
            self.register_parameter("offset", nn.Parameter(offset))
        else:
            self.register_buffer("coeff", coeff)
            self.register_buffer("offset", offset)

    def _initial_params(self):
        offset = torch.linspace(
            self.cutoff_lower, self.cutoff_upper, self.num_rbf, dtype=self.dtype
        )
        coeff = -0.5 / (offset[1] - offset[0]) ** 2
        return offset, coeff

    def reset_parameters(self):
        offset, coeff = self._initial_params()
        self.offset.data.copy_(offset)
        self.coeff.data.copy_(coeff)

    def forward(self, dist: Tensor) -> Tensor:
        dist = dist.unsqueeze(-1) - self.offset
        return torch.exp(self.coeff * torch.pow(dist, 2))


class ExpNormalSmearing(nn.Module):
    def __init__(
        self,
        cutoff_lower=0.0,
        cutoff_upper=5.0,
        num_rbf=50,
        trainable=True,
        dtype=torch.float32,
    ):
        super(ExpNormalSmearing, self).__init__()
        self.cutoff_lower = cutoff_lower
        self.cutoff_upper = cutoff_upper
        self.num_rbf = num_rbf
        self.trainable = trainable
        self.dtype = dtype
        self.cutoff_fn = CosineCutoff(0, cutoff_upper)
        self.alpha = 5.0 / (cutoff_upper - cutoff_lower)

        means, betas = self._initial_params()
        if trainable:
            self.register_parameter("means", nn.Parameter(means))
            self.register_parameter("betas", nn.Parameter(betas))
        else:
            self.register_buffer("means", means)
            self.register_buffer("betas", betas)

    def _initial_params(self):
        # initialize means and betas according to the default values in PhysNet
        # https://pubs.acs.org/doi/10.1021/acs.jctc.9b00181
        start_value = torch.exp(
            torch.scalar_tensor(
                -self.cutoff_upper + self.cutoff_lower, dtype=self.dtype
            )
        )
        means = torch.linspace(start_value, 1, self.num_rbf, dtype=self.dtype)
        betas = torch.tensor(
            [(2 / self.num_rbf * (1 - start_value)) ** -2] * self.num_rbf,
            dtype=self.dtype,
        )
        return means, betas

    def reset_parameters(self):
        means, betas = self._initial_params()
        self.means.data.copy_(means)
        self.betas.data.copy_(betas)

    def forward(self, dist):
        dist = dist.unsqueeze(-1)
        return self.cutoff_fn(dist) * torch.exp(
            -self.betas
            * (torch.exp(self.alpha * (-dist + self.cutoff_lower)) - self.means) ** 2
        )


class ShiftedSoftplus(nn.Module):
    r"""Applies the ShiftedSoftplus function :math:`\text{ShiftedSoftplus}(x) = \frac{1}{\beta} *
    \log(1 + \exp(\beta * x))-\log(2)` element-wise.

    SoftPlus is a smooth approximation to the ReLU function and can be used
    to constrain the output of a machine to always be positive.
    """

    def __init__(self):
        super(ShiftedSoftplus, self).__init__()
        self.shift = torch.log(torch.tensor(2.0)).item()

    def forward(self, x):
        return F.softplus(x) - self.shift


class CosineCutoff(nn.Module):
    def __init__(self, cutoff_lower=0.0, cutoff_upper=5.0):
        super(CosineCutoff, self).__init__()
        self.cutoff_lower = cutoff_lower
        self.cutoff_upper = cutoff_upper

    def forward(self, distances: Tensor) -> Tensor:
        if self.cutoff_lower > 0:
            cutoffs = 0.5 * (
                torch.cos(
                    math.pi
                    * (
                        2
                        * (distances - self.cutoff_lower)
                        / (self.cutoff_upper - self.cutoff_lower)
                        + 1.0
                    )
                )
                + 1.0
            )
            # remove contributions below the cutoff radius
            cutoffs = cutoffs * (distances < self.cutoff_upper)
            cutoffs = cutoffs * (distances > self.cutoff_lower)
            return cutoffs
        else:
            cutoffs = 0.5 * (torch.cos(distances * math.pi / self.cutoff_upper) + 1.0)
            # remove contributions beyond the cutoff radius
            cutoffs = cutoffs * (distances < self.cutoff_upper)
            return cutoffs


class GatedEquivariantBlock(nn.Module):
    """Gated Equivariant Block as defined in Schütt et al. (2021):
    Equivariant message passing for the prediction of tensorial properties and molecular spectra
    """

    def __init__(
        self,
        hidden_channels,
        out_channels,
        intermediate_channels=None,
        activation="silu",
        scalar_activation=False,
        dtype=torch.float,
    ):
        super(GatedEquivariantBlock, self).__init__()
        self.out_channels = out_channels

        if intermediate_channels is None:
            intermediate_channels = hidden_channels

        self.vec1_proj = nn.Linear(
            hidden_channels, hidden_channels, bias=False, dtype=dtype
        )
        self.vec2_proj = nn.Linear(
            hidden_channels, out_channels, bias=False, dtype=dtype
        )

        act_class = act_class_mapping[activation]
        self.update_net = nn.Sequential(
            nn.Linear(hidden_channels * 2, intermediate_channels, dtype=dtype),
            act_class(),
            nn.Linear(intermediate_channels, out_channels * 2, dtype=dtype),
        )

        self.act = act_class() if scalar_activation else None

    def reset_parameters(self):
        nn.init.xavier_uniform_(self.vec1_proj.weight)
        nn.init.xavier_uniform_(self.vec2_proj.weight)
        nn.init.xavier_uniform_(self.update_net[0].weight)
        self.update_net[0].bias.data.fill_(0)
        nn.init.xavier_uniform_(self.update_net[2].weight)
        self.update_net[2].bias.data.fill_(0)

    def forward(self, x, v):
        vec1_buffer = self.vec1_proj(v)

        # detach zero-entries to avoid NaN gradients during force loss backpropagation
        vec1 = torch.zeros(
            vec1_buffer.size(0),
            vec1_buffer.size(2),
            device=vec1_buffer.device,
            dtype=vec1_buffer.dtype,
        )
        mask = (vec1_buffer != 0).view(vec1_buffer.size(0), -1).any(dim=1)
        if not mask.all():
            warnings.warn(
                (
                    f"Skipping gradients for {(~mask).sum()} atoms due to vector features being zero. "
                    "This is likely due to atoms being outside the cutoff radius of any other atom. "
                    "These atoms will not interact with any other atom unless you change the cutoff."
                )
            )
        vec1[mask] = torch.norm(vec1_buffer[mask], dim=-2)

        vec2 = self.vec2_proj(v)

        x = torch.cat([x, vec1], dim=-1)
        x, v = torch.split(self.update_net(x), self.out_channels, dim=-1)
        v = v.unsqueeze(1) * vec2

        if self.act is not None:
            x = self.act(x)
        return x, v


def _broadcast(src: torch.Tensor, other: torch.Tensor, dim: int):
    """Broadcasts src to the shape of other along the given dimension."""
    if dim < 0:
        dim = other.dim() + dim
    if src.dim() == 1:
        for _ in range(0, dim):
            src = src.unsqueeze(0)
    for _ in range(src.dim(), other.dim()):
        src = src.unsqueeze(-1)
    src = src.expand(other.size())
    return src


def scatter(
    src: Tensor,
    index: Tensor,
    dim: int = 0,
    dim_size: Optional[int] = None,
    reduce: str = "sum",
) -> Tensor:
    """Has the signature of torch_scatter.scatter, but uses torch.scatter_reduce instead."""
    if dim_size is None:
        dim_size = index.max().item() + 1
    operation_dict = {
        "add": "sum",
        "sum": "sum",
        "mul": "prod",
        "mean": "mean",
        "min": "amin",
        "max": "amax",
    }
    reduce_op = operation_dict[reduce]
    # take into account the dimensionality of src
    index = _broadcast(index, src, dim)
    size = list(src.size())
    if dim_size is not None:
        size[dim] = dim_size
    elif index.numel() == 0:
        size[dim] = 0
    else:
        size[dim] = int(index.max()) + 1
    out = torch.zeros(size, dtype=src.dtype, device=src.device)
    res = out.scatter_reduce(dim, index, src, reduce_op)
    return res


rbf_class_mapping = {"gauss": GaussianSmearing, "expnorm": ExpNormalSmearing}

act_class_mapping = {
    "ssp": ShiftedSoftplus,
    "silu": nn.SiLU,
    "tanh": nn.Tanh,
    "sigmoid": nn.Sigmoid,
}

dtype_mapping = {16: torch.float16, 32: torch.float, 64: torch.float64}<|MERGE_RESOLUTION|>--- conflicted
+++ resolved
@@ -114,27 +114,8 @@
 
 
 class OptimizedDistance(torch.nn.Module):
-<<<<<<< HEAD
     """ Compute the neighbor list for a given cutoff.
 
-=======
-    def __init__(
-        self,
-        cutoff_lower=0.0,
-        cutoff_upper=5.0,
-        max_num_pairs=-32,
-        return_vecs=False,
-        loop=False,
-        strategy="brute",
-        include_transpose=True,
-        resize_to_fit=True,
-        check_errors=True,
-        box=None,
-        long_edge_index=True,
-    ):
-        super(OptimizedDistance, self).__init__()
-        """ Compute the neighbor list for a given cutoff.
->>>>>>> a67ac802
         This operation can be placed inside a CUDA graph in some cases.
         In particular, resize_to_fit and check_errors must be False.
 
