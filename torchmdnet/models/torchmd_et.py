from typing import Optional, Tuple
import torch
from torch import Tensor, nn
from torchmdnet.models.utils import (
    NeighborEmbedding,
    CosineCutoff,
    OptimizedDistance,
    rbf_class_mapping,
    act_class_mapping,
    scatter,
)


class TorchMD_ET(nn.Module):
    r"""The TorchMD equivariant Transformer architecture.

    Args:
        hidden_channels (int, optional): Hidden embedding size.
            (default: :obj:`128`)
        num_layers (int, optional): The number of attention layers.
            (default: :obj:`6`)
        num_rbf (int, optional): The number of radial basis functions :math:`\mu`.
            (default: :obj:`50`)
        rbf_type (string, optional): The type of radial basis function to use.
            (default: :obj:`"expnorm"`)
        trainable_rbf (bool, optional): Whether to train RBF parameters with
            backpropagation. (default: :obj:`True`)
        activation (string, optional): The type of activation function to use.
            (default: :obj:`"silu"`)
        attn_activation (string, optional): The type of activation function to use
            inside the attention mechanism. (default: :obj:`"silu"`)
        neighbor_embedding (bool, optional): Whether to perform an initial neighbor
            embedding step. (default: :obj:`True`)
        num_heads (int, optional): Number of attention heads.
            (default: :obj:`8`)
        distance_influence (string, optional): Where distance information is used inside
            the attention mechanism. (default: :obj:`"both"`)
        cutoff_lower (float, optional): Lower cutoff distance for interatomic interactions.
            (default: :obj:`0.0`)
        cutoff_upper (float, optional): Upper cutoff distance for interatomic interactions.
            (default: :obj:`5.0`)
        max_z (int, optional): Maximum atomic number. Used for initializing embeddings.
            (default: :obj:`100`)
        max_num_neighbors (int, optional): Maximum number of neighbors to return for a
            given node/atom when constructing the molecular graph during forward passes.
            This attribute is passed to the torch_cluster radius_graph routine keyword
            max_num_neighbors, which normally defaults to 32. Users should set this to
            higher values if they are using higher upper distance cutoffs and expect more
            than 32 neighbors per node/atom.
            (default: :obj:`32`)
    """

    def __init__(
        self,
        hidden_channels=128,
        num_layers=6,
        num_rbf=50,
        rbf_type="expnorm",
        trainable_rbf=True,
        activation="silu",
        attn_activation="silu",
        neighbor_embedding=True,
        num_heads=8,
        distance_influence="both",
        cutoff_lower=0.0,
        cutoff_upper=5.0,
        max_z=100,
        max_num_neighbors=32,
        dtype=torch.float32,
    ):
        super(TorchMD_ET, self).__init__()

        assert distance_influence in ["keys", "values", "both", "none"]
        assert rbf_type in rbf_class_mapping, (
            f'Unknown RBF type "{rbf_type}". '
            f'Choose from {", ".join(rbf_class_mapping.keys())}.'
        )
        assert activation in act_class_mapping, (
            f'Unknown activation function "{activation}". '
            f'Choose from {", ".join(act_class_mapping.keys())}.'
        )
        assert attn_activation in act_class_mapping, (
            f'Unknown attention activation function "{attn_activation}". '
            f'Choose from {", ".join(act_class_mapping.keys())}.'
        )

        self.hidden_channels = hidden_channels
        self.num_layers = num_layers
        self.num_rbf = num_rbf
        self.rbf_type = rbf_type
        self.trainable_rbf = trainable_rbf
        self.activation = activation
        self.attn_activation = attn_activation
        self.neighbor_embedding = neighbor_embedding
        self.num_heads = num_heads
        self.distance_influence = distance_influence
        self.cutoff_lower = cutoff_lower
        self.cutoff_upper = cutoff_upper
        self.max_z = max_z
        self.dtype = dtype

        act_class = act_class_mapping[activation]

        self.embedding = nn.Embedding(self.max_z, hidden_channels, dtype=dtype)

        self.distance = OptimizedDistance(
            cutoff_lower,
            cutoff_upper,
            max_num_pairs=-max_num_neighbors,
            return_vecs=True,
            loop=True,
            long_edge_index=True,
        )
        self.distance_expansion = rbf_class_mapping[rbf_type](
            cutoff_lower, cutoff_upper, num_rbf, trainable_rbf
        )
        self.neighbor_embedding = (
            NeighborEmbedding(
                hidden_channels, num_rbf, cutoff_lower, cutoff_upper, self.max_z, dtype
            )
            if neighbor_embedding
            else None
        )

        self.attention_layers = nn.ModuleList()
        for _ in range(num_layers):
            layer = EquivariantMultiHeadAttention(
                hidden_channels,
                num_rbf,
                distance_influence,
                num_heads,
                act_class,
                attn_activation,
                cutoff_lower,
                cutoff_upper,
                dtype,
            )
            self.attention_layers.append(layer)

        self.out_norm = nn.LayerNorm(hidden_channels, dtype=dtype)

        self.reset_parameters()

    def reset_parameters(self):
        self.embedding.reset_parameters()
        self.distance_expansion.reset_parameters()
        if self.neighbor_embedding is not None:
            self.neighbor_embedding.reset_parameters()
        for attn in self.attention_layers:
            attn.reset_parameters()
        self.out_norm.reset_parameters()

    def forward(
        self,
        z: Tensor,
        pos: Tensor,
        batch: Tensor,
        q: Optional[Tensor] = None,
        s: Optional[Tensor] = None,
    ) -> Tuple[Tensor, Tensor, Tensor, Tensor, Tensor]:

        x = self.embedding(z)

        edge_index, edge_weight, edge_vec = self.distance(pos, batch)
        # This assert must be here to convince TorchScript that edge_vec is not None
        # If you remove it TorchScript will complain down below that you cannot use an Optional[Tensor]
        assert (
            edge_vec is not None
        ), "Distance module did not return directional information"

        edge_attr = self.distance_expansion(edge_weight)
        mask = edge_index[0] != edge_index[1]
        edge_vec[mask] = edge_vec[mask] / torch.norm(edge_vec[mask], dim=1).unsqueeze(1)

        if self.neighbor_embedding is not None:
            x = self.neighbor_embedding(z, x, edge_index, edge_weight, edge_attr)

        vec = torch.zeros(x.size(0), 3, x.size(1), device=x.device, dtype=x.dtype)

        for attn in self.attention_layers:
            dx, dvec = attn(x, vec, edge_index, edge_weight, edge_attr, edge_vec)
            x = x + dx
            vec = vec + dvec
        x = self.out_norm(x)

        return x, vec, z, pos, batch

    def __repr__(self):
        return (
            f"{self.__class__.__name__}("
            f"hidden_channels={self.hidden_channels}, "
            f"num_layers={self.num_layers}, "
            f"num_rbf={self.num_rbf}, "
            f"rbf_type={self.rbf_type}, "
            f"trainable_rbf={self.trainable_rbf}, "
            f"activation={self.activation}, "
            f"attn_activation={self.attn_activation}, "
            f"neighbor_embedding={self.neighbor_embedding}, "
            f"num_heads={self.num_heads}, "
            f"distance_influence={self.distance_influence}, "
            f"cutoff_lower={self.cutoff_lower}, "
            f"cutoff_upper={self.cutoff_upper}), "
            f"dtype={self.dtype}"
        )


<<<<<<< HEAD
class EquivariantMultiHeadAttention(MessagePassing):
    """Equivariant multi-head attention layer.

    :meta private:
    """
=======
class EquivariantMultiHeadAttention(nn.Module):
>>>>>>> a67ac802
    def __init__(
        self,
        hidden_channels,
        num_rbf,
        distance_influence,
        num_heads,
        activation,
        attn_activation,
        cutoff_lower,
        cutoff_upper,
        dtype=torch.float32,
    ):
        super(EquivariantMultiHeadAttention, self).__init__()
        assert hidden_channels % num_heads == 0, (
            f"The number of hidden channels ({hidden_channels}) "
            f"must be evenly divisible by the number of "
            f"attention heads ({num_heads})"
        )

        self.distance_influence = distance_influence
        self.num_heads = num_heads
        self.hidden_channels = hidden_channels
        self.head_dim = hidden_channels // num_heads
        self.layernorm = nn.LayerNorm(hidden_channels, dtype=dtype)
        self.act = activation()
        self.attn_activation = act_class_mapping[attn_activation]()
        self.cutoff = CosineCutoff(cutoff_lower, cutoff_upper)

        self.q_proj = nn.Linear(hidden_channels, hidden_channels, dtype=dtype)
        self.k_proj = nn.Linear(hidden_channels, hidden_channels, dtype=dtype)
        self.v_proj = nn.Linear(hidden_channels, hidden_channels * 3, dtype=dtype)
        self.o_proj = nn.Linear(hidden_channels, hidden_channels * 3, dtype=dtype)

        self.vec_proj = nn.Linear(
            hidden_channels, hidden_channels * 3, bias=False, dtype=dtype
        )

        self.dk_proj = None
        if distance_influence in ["keys", "both"]:
            self.dk_proj = nn.Linear(num_rbf, hidden_channels, dtype=dtype)

        self.dv_proj = None
        if distance_influence in ["values", "both"]:
            self.dv_proj = nn.Linear(num_rbf, hidden_channels * 3, dtype=dtype)

        self.reset_parameters()

    def reset_parameters(self):
        self.layernorm.reset_parameters()
        nn.init.xavier_uniform_(self.q_proj.weight)
        self.q_proj.bias.data.fill_(0)
        nn.init.xavier_uniform_(self.k_proj.weight)
        self.k_proj.bias.data.fill_(0)
        nn.init.xavier_uniform_(self.v_proj.weight)
        self.v_proj.bias.data.fill_(0)
        nn.init.xavier_uniform_(self.o_proj.weight)
        self.o_proj.bias.data.fill_(0)
        nn.init.xavier_uniform_(self.vec_proj.weight)
        if self.dk_proj:
            nn.init.xavier_uniform_(self.dk_proj.weight)
            self.dk_proj.bias.data.fill_(0)
        if self.dv_proj:
            nn.init.xavier_uniform_(self.dv_proj.weight)
            self.dv_proj.bias.data.fill_(0)

    def forward(self, x, vec, edge_index, r_ij, f_ij, d_ij):
        x = self.layernorm(x)
        q = self.q_proj(x).reshape(-1, self.num_heads, self.head_dim)
        k = self.k_proj(x).reshape(-1, self.num_heads, self.head_dim)
        v = self.v_proj(x).reshape(-1, self.num_heads, self.head_dim * 3)

        vec1, vec2, vec3 = torch.split(self.vec_proj(vec), self.hidden_channels, dim=-1)
        vec = vec.reshape(-1, 3, self.num_heads, self.head_dim)
        vec_dot = (vec1 * vec2).sum(dim=1)

        dk = (
            self.act(self.dk_proj(f_ij)).reshape(-1, self.num_heads, self.head_dim)
            if self.dk_proj is not None
            else None
        )
        dv = (
            self.act(self.dv_proj(f_ij)).reshape(-1, self.num_heads, self.head_dim * 3)
            if self.dv_proj is not None
            else None
        )
        x, vec = self.propagate(
            edge_index,
            q=q,
            k=k,
            v=v,
            vec=vec,
            dk=dk,
            dv=dv,
            r_ij=r_ij,
            d_ij=d_ij,
            dim_size=None,
        )
        x = x.reshape(-1, self.hidden_channels)
        vec = vec.reshape(-1, 3, self.hidden_channels)

        o1, o2, o3 = torch.split(self.o_proj(x), self.hidden_channels, dim=1)
        dx = vec_dot * o2 + o3
        dvec = vec3 * o1.unsqueeze(1) + vec
        return dx, dvec

    def propagate(
        self,
        edge_index: Tensor,
        q: Tensor,
        k: Tensor,
        v: Tensor,
        vec: Tensor,
        dk: Optional[Tensor],
        dv: Optional[Tensor],
        r_ij: Tensor,
        d_ij: Tensor,
        dim_size: Optional[int],
    ) -> Tuple[Tensor, Tensor]:
        q_i = q.index_select(0, edge_index[1])
        k_j = k.index_select(0, edge_index[0])
        v_j = v.index_select(0, edge_index[0])
        vec_j = vec.index_select(0, edge_index[0])
        x, vec = self.message(q_i, k_j, v_j, vec_j, dk, dv, r_ij, d_ij)
        return self.aggregate((x, vec), edge_index[1], dim_size=dim_size)

    def message(
        self,
        q_i: Tensor,
        k_j: Tensor,
        v_j: Tensor,
        vec_j: Tensor,
        dk: Optional[Tensor],
        dv: Optional[Tensor],
        r_ij: Tensor,
        d_ij: Tensor,
    ) -> Tuple[Tensor, Tensor]:
        # attention mechanism
        if dk is None:
            attn = (q_i * k_j).sum(dim=-1)
        else:
            attn = (q_i * k_j * dk).sum(dim=-1)

        # attention activation function
        attn = self.attn_activation(attn) * self.cutoff(r_ij).unsqueeze(1)

        # value pathway
        if dv is not None:
            v_j = v_j * dv
        x, vec1, vec2 = torch.split(v_j, self.head_dim, dim=2)

        # update scalar features
        x = x * attn.unsqueeze(2)
        # update vector features
        vec = vec_j * vec1.unsqueeze(1) + vec2.unsqueeze(1) * d_ij.unsqueeze(
            2
        ).unsqueeze(3)
        return x, vec

    def aggregate(
        self,
        features: Tuple[torch.Tensor, torch.Tensor],
        index: torch.Tensor,
        dim_size: Optional[int],
    ) -> Tuple[torch.Tensor, torch.Tensor]:
        x, vec = features
        x = scatter(x, index, dim=0, dim_size=dim_size)
        vec = scatter(vec, index, dim=0, dim_size=dim_size)
        return x, vec

    def update(
        self, inputs: Tuple[torch.Tensor, torch.Tensor]
    ) -> Tuple[torch.Tensor, torch.Tensor]:
        return inputs<|MERGE_RESOLUTION|>--- conflicted
+++ resolved
@@ -204,15 +204,11 @@
         )
 
 
-<<<<<<< HEAD
-class EquivariantMultiHeadAttention(MessagePassing):
+class EquivariantMultiHeadAttention(nn.Module):
     """Equivariant multi-head attention layer.
 
     :meta private:
     """
-=======
-class EquivariantMultiHeadAttention(nn.Module):
->>>>>>> a67ac802
     def __init__(
         self,
         hidden_channels,
